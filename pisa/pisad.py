from getopt import getopt
from sys import argv, exit
from signal import signal, SIGINT, SIGQUIT, SIGTERM

from common.logger import Logger
from pisa.api import API
from pisa.watcher import Watcher
from pisa.builder import Builder
<<<<<<< HEAD
from pisa.conf import BTC_NETWORK, PISA_SECRET_KEY
=======
import pisa.conf as conf
from pisa.responder import Responder
>>>>>>> 0519ea9c
from pisa.db_manager import DBManager
from pisa.chain_monitor import ChainMonitor
from pisa.block_processor import BlockProcessor
from pisa.tools import can_connect_to_bitcoind, in_correct_network

logger = Logger("Daemon")


def handle_signals(signal_received, frame):
    logger.info("Closing connection with appointments db")
    db_manager.db.close()
    chain_monitor.terminate = True

    logger.info("Shutting down PISA")
    exit(0)


def load_config(config):
    """
    Looks through all of the config options to make sure they contain the right type of data and builds a config
    dictionary. 

    Args:
        config (:obj:`module`): It takes in a config module object.

    Returns:
        :obj:`dict` A dictionary containing the config values.
    """

    conf_dict = {}

    conf_fields = {
        "BTC_RPC_USER": {"value": config.BTC_RPC_USER, "type": str},
        "BTC_RPC_PASSWD": {"value": config.BTC_RPC_PASSWD, "type": str},
        "BTC_RPC_HOST": {"value": config.BTC_RPC_HOST, "type": str},
        "BTC_RPC_PORT": {"value": config.BTC_RPC_PORT, "type": int},
        "BTC_NETWORK": {"value": config.BTC_NETWORK, "type": str},
        "FEED_PROTOCOL": {"value": config.FEED_PROTOCOL, "type": str},
        "FEED_ADDR": {"value": config.FEED_ADDR, "type": str},
        "FEED_PORT": {"value": config.FEED_PORT, "type": int},
        "MAX_APPOINTMENTS": {"value": config.MAX_APPOINTMENTS, "type": int},
        "EXPIRY_DELTA": {"value": config.EXPIRY_DELTA, "type": int},
        "MIN_TO_SELF_DELAY": {"value": config.MIN_TO_SELF_DELAY, "type": int},
        "SERVER_LOG_FILE": {"value": config.SERVER_LOG_FILE, "type": str},
        "PISA_SECRET_KEY": {"value": config.PISA_SECRET_KEY, "type": str},
        "CLIENT_LOG_FILE": {"value": config.CLIENT_LOG_FILE, "type": str},
        "TEST_LOG_FILE": {"value": config.TEST_LOG_FILE, "type": str},
        "DB_PATH": {"value": config.DB_PATH, "type": str},
    }

    for field in conf_fields:
        value = conf_fields[field]["value"]
        correct_type = conf_fields[field]["type"]

        if (value is not None) and isinstance(value, correct_type):
            conf_dict[field] = value
        else:
            err_msg = "{} variable in config is of the wrong type".format(field)
            logger.error(err_msg)
            raise ValueError(err_msg)

    return conf_dict


if __name__ == "__main__":
    logger.info("Starting PISA")

    signal(SIGINT, handle_signals)
    signal(SIGTERM, handle_signals)
    signal(SIGQUIT, handle_signals)

    opts, _ = getopt(argv[1:], "", [""])
    for opt, arg in opts:
        # FIXME: Leaving this here for future option/arguments
        pass

    pisa_config = load_config(conf)

    if not can_connect_to_bitcoind():
        logger.error("Can't connect to bitcoind. Shutting down")

    elif not in_correct_network(pisa_config.get("BTC_NETWORK")):
        logger.error("bitcoind is running on a different network, check conf.py and bitcoin.conf. Shutting down")

    else:
        try:
            db_manager = DBManager(pisa_config.get("DB_PATH"))

            # Create the chain monitor and start monitoring the chain
            chain_monitor = ChainMonitor()
            chain_monitor.monitor_chain()

            watcher_appointments_data = db_manager.load_watcher_appointments()
            responder_trackers_data = db_manager.load_responder_trackers()

            with open(pisa_config.get("PISA_SECRET_KEY"), "rb") as key_file:
                secret_key_der = key_file.read()

<<<<<<< HEAD
            watcher = Watcher(db_manager, chain_monitor, secret_key_der)
            chain_monitor.attach_watcher(watcher.block_queue, watcher.asleep)
            chain_monitor.attach_responder(watcher.responder.block_queue, watcher.responder.asleep)
=======
            watcher = Watcher(db_manager, secret_key_der, config=pisa_config)
>>>>>>> 0519ea9c

            if len(watcher_appointments_data) == 0 and len(responder_trackers_data) == 0:
                logger.info("Fresh bootstrap")

            else:
                logger.info("Bootstrapping from backed up data")
                block_processor = BlockProcessor()

                last_block_watcher = db_manager.load_last_block_hash_watcher()
                last_block_responder = db_manager.load_last_block_hash_responder()

                # FIXME: 32-reorgs-offline dropped txs are not used at this point.
<<<<<<< HEAD
=======
                responder = Responder(db_manager, pisa_config)
>>>>>>> 0519ea9c
                last_common_ancestor_responder = None
                missed_blocks_responder = None

                # Build Responder with backed up data if found
                if last_block_responder is not None:
                    last_common_ancestor_responder, dropped_txs_responder = block_processor.find_last_common_ancestor(
                        last_block_responder
                    )
                    missed_blocks_responder = block_processor.get_missed_blocks(last_common_ancestor_responder)

                    watcher.responder.trackers, watcher.responder.tx_tracker_map = Builder.build_trackers(
                        responder_trackers_data
                    )
                    watcher.responder.block_queue = Builder.build_block_queue(missed_blocks_responder)

                # Build Watcher. If the blocks of both match we don't perform the search twice.
                if last_block_watcher is not None:
                    if last_block_watcher == last_block_responder:
                        missed_blocks_watcher = missed_blocks_responder
                    else:
                        last_common_ancestor_watcher, dropped_txs_watcher = block_processor.find_last_common_ancestor(
                            last_block_watcher
                        )
                        missed_blocks_watcher = block_processor.get_missed_blocks(last_common_ancestor_watcher)

                    watcher.appointments, watcher.locator_uuid_map = Builder.build_appointments(
                        watcher_appointments_data
                    )
                    watcher.block_queue = Builder.build_block_queue(missed_blocks_watcher)

            # Fire the API
            API(watcher, config=pisa_config).start()

        except Exception as e:
            logger.error("An error occurred: {}. Shutting down".format(e))
            exit(1)<|MERGE_RESOLUTION|>--- conflicted
+++ resolved
@@ -6,12 +6,7 @@
 from pisa.api import API
 from pisa.watcher import Watcher
 from pisa.builder import Builder
-<<<<<<< HEAD
-from pisa.conf import BTC_NETWORK, PISA_SECRET_KEY
-=======
 import pisa.conf as conf
-from pisa.responder import Responder
->>>>>>> 0519ea9c
 from pisa.db_manager import DBManager
 from pisa.chain_monitor import ChainMonitor
 from pisa.block_processor import BlockProcessor
@@ -110,13 +105,9 @@
             with open(pisa_config.get("PISA_SECRET_KEY"), "rb") as key_file:
                 secret_key_der = key_file.read()
 
-<<<<<<< HEAD
-            watcher = Watcher(db_manager, chain_monitor, secret_key_der)
+            watcher = Watcher(db_manager, chain_monitor, secret_key_der, pisa_config)
             chain_monitor.attach_watcher(watcher.block_queue, watcher.asleep)
             chain_monitor.attach_responder(watcher.responder.block_queue, watcher.responder.asleep)
-=======
-            watcher = Watcher(db_manager, secret_key_der, config=pisa_config)
->>>>>>> 0519ea9c
 
             if len(watcher_appointments_data) == 0 and len(responder_trackers_data) == 0:
                 logger.info("Fresh bootstrap")
@@ -129,10 +120,6 @@
                 last_block_responder = db_manager.load_last_block_hash_responder()
 
                 # FIXME: 32-reorgs-offline dropped txs are not used at this point.
-<<<<<<< HEAD
-=======
-                responder = Responder(db_manager, pisa_config)
->>>>>>> 0519ea9c
                 last_common_ancestor_responder = None
                 missed_blocks_responder = None
 
