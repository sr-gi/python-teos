from queue import Queue
<<<<<<< HEAD
from threading import Thread
from collections import OrderedDict
from readerwriterlock import rwlock
=======
from threading import Thread, Lock
>>>>>>> a324058a

from common.logger import Logger
from common.tools import compute_locator
from common.exceptions import BasicException
from common.exceptions import EncryptionError
from common.cryptographer import Cryptographer, hash_160
from common.exceptions import InvalidParameter, SignatureError

from teos import LOG_PREFIX
from teos.cleaner import Cleaner
from teos.extended_appointment import ExtendedAppointment
from teos.block_processor import InvalidTransactionFormat

logger = Logger(actor="Watcher", log_name_prefix=LOG_PREFIX)


class AppointmentLimitReached(BasicException):
    """Raised when the tower maximum appointment count has been reached"""


class AppointmentAlreadyTriggered(BasicException):
    """Raised when an appointment is sent to the Watcher but that same data has already been sent to the Responder"""


class LocatorCache:
    """
    The LocatorCache keeps the data about the last ``cache_size`` blocks around so appointments can be checked against
    it. The data is indexed by locator and it's mainly built during the normal ``Watcher`` operation so no extra steps
    are normally needed.

    Args:
        blocks_in_cache (:obj:`int`): the numbers of blocks to keep in the cache.

    Attributes:
        cache (:obj:`dict`): a dictionary of ``locator:dispute_txid`` pairs that received appointments are checked
            against.
        blocks (:obj:`OrderedDict`): An ordered dictionary of the last ``blocks_in_cache`` blocks (block_hash:locators).
            Used to keep track of what data belongs to what block, so data can be pruned accordingly. Also needed to
            rebuild the cache in case of reorgs.
        cache_size (:obj:`int`): the size of the cache in blocks.
    """

    def __init__(self, blocks_in_cache):
        self.cache = dict()
        self.blocks = OrderedDict()
        self.cache_size = blocks_in_cache
        self.rw_lock = rwlock.RWLockWrite()

    def init(self, last_known_block, block_processor):
        """
        Sets the initial state of the locator cache.

        Args:
            last_known_block (:obj:`str`): the last known block by the ``Watcher``.
            block_processor (:obj:`teos.block_processor.BlockProcessor`): a ``BlockProcessor`` instance.
        """

        # This is needed as a separate method from __init__ since it has to be initialized right before start watching.
        # Not doing so implies store temporary variables in the Watcher and initialising the cache as None.
        target_block_hash = last_known_block
        for _ in range(self.cache_size):
            # In some setups, like regtest, it could be the case that there are no enough previous blocks.
            # In those cases we pull as many as we can (up to cache_size).
            if not target_block_hash:
                break

            target_block = block_processor.get_block(target_block_hash)
            if not target_block:
                break

            locator_txid_map = {compute_locator(txid): txid for txid in target_block.get("tx")}
            self.cache.update(locator_txid_map)
            self.blocks[target_block_hash] = list(locator_txid_map.keys())
            target_block_hash = target_block.get("previousblockhash")

        self.blocks = OrderedDict(reversed((list(self.blocks.items()))))

    def get_txid(self, locator):
        """
        Gets a txid from the locator cache.

        Args:
            locator (:obj:`str`): the locator to lookup in the cache.

        Returns:
            :obj:`str` or :obj:`None`: The txid linked to the given locator if found. None otherwise.
        """

        with self.rw_lock.gen_rlock():
            locator = self.cache.get(locator)
        return locator

    def update(self, block_hash, locator_txid_map):
        """
        Updates the cache with data from a new block. Removes the oldest block if the cache is full after the addition.

        Args:
            block_hash (:obj:`str`): the hash of the new block.
            locator_txid_map (:obj:`dict`): the dictionary of locators (locator:txid) derived from a list of transaction
                ids.
        """

        with self.rw_lock.gen_wlock():
            self.cache.update(locator_txid_map)
            self.blocks[block_hash] = list(locator_txid_map.keys())
            logger.debug("Block added to cache", block_hash=block_hash)

        if self.is_full():
            self.remove_oldest_block()

    def is_full(self):
        """  Returns whether the cache is full or not """
        with self.rw_lock.gen_rlock():
            full = len(self.blocks) > self.cache_size
        return full

    def remove_oldest_block(self):
        """ Removes the oldest block from the cache """
        with self.rw_lock.gen_wlock():
            block_hash, locators = self.blocks.popitem(last=False)
            for locator in locators:
                del self.cache[locator]

        logger.debug("Block removed from cache", block_hash=block_hash)

    def fix(self, last_known_block, block_processor):
        """
        Fixes the cache after a reorg has been detected by feeding the most recent ``cache_size`` blocks to it.

        Args:
            last_known_block (:obj:`str`): the last known block hash after the reorg.
            block_processor (:obj:`teos.block_processor.BlockProcessor`): a ``BlockProcessor`` instance.
        """

        tmp_cache = LocatorCache(self.cache_size)

        # We assume there are no reorgs back to genesis. If so, this would raise some log warnings. And the cache will
        # be filled with less than cache_size blocks.
        target_block_hash = last_known_block
        for _ in range(tmp_cache.cache_size):
            target_block = block_processor.get_block(target_block_hash)
            if target_block:
                # Compute the locator:txid pair for every transaction in the block and update both the cache and
                # the block mapping.
                locator_txid_map = {compute_locator(txid): txid for txid in target_block.get("tx")}
                tmp_cache.cache.update(locator_txid_map)
                tmp_cache.blocks[target_block_hash] = list(locator_txid_map.keys())
                target_block_hash = target_block.get("previousblockhash")

        with self.rw_lock.gen_wlock():
            self.blocks = OrderedDict(reversed((list(tmp_cache.blocks.items()))))
            self.cache = tmp_cache.cache


class Watcher:
    """
    The :class:`Watcher` is in charge of watching for channel breaches for the appointments accepted by the tower.

    The :class:`Watcher` keeps track of the accepted appointments in ``appointments`` and, for new received blocks,
    checks if any breach has happened by comparing the txids with the appointment locators. If a breach is seen, the
    ``encrypted_blob`` of the corresponding appointment is decrypted and the data is passed to the
    :obj:`Responder <teos.responder.Responder>`.

    If an appointment reaches its end with no breach, the data is simply deleted.

    The :class:`Watcher` receives information about new received blocks via the ``block_queue`` that is populated by the
    :obj:`ChainMonitor <teos.chain_monitor.ChainMonitor>`.

    Args:
        db_manager (:obj:`AppointmentsDBM <teos.appointments_dbm.AppointmentsDBM>`): a ``AppointmentsDBM`` instance
            to interact with the database.
        block_processor (:obj:`BlockProcessor <teos.block_processor.BlockProcessor>`): a ``BlockProcessor`` instance to
            get block from bitcoind.
        responder (:obj:`Responder <teos.responder.Responder>`): a ``Responder`` instance.
        sk_der (:obj:`bytes`): a DER encoded private key used to sign appointment receipts (signaling acceptance).
        max_appointments (:obj:`int`): the maximum amount of appointments accepted by the ``Watcher`` at the same time.
        blocks_in_cache (:obj:`int`): the number of blocks to keep in cache so recently triggered appointments can be
            covered.

    Attributes:
        appointments (:obj:`dict`): a dictionary containing a summary of the appointments (:obj:`ExtendedAppointment
            <teos.extended_appointment.ExtendedAppointment>` instances) accepted by the tower (``locator`` and
            ``user_id``). It's populated trough ``add_appointment``.
        locator_uuid_map (:obj:`dict`): a ``locator:uuid`` map used to allow the :obj:`Watcher` to deal with several
            appointments with the same ``locator``.
        block_queue (:obj:`Queue`): A queue used by the :obj:`Watcher` to receive block hashes from ``bitcoind``. It is
        populated by the :obj:`ChainMonitor <teos.chain_monitor.ChainMonitor>`.
        db_manager (:obj:`AppointmentsDBM <teos.appointments_dbm.AppointmentsDBM>`): a ``AppointmentsDBM`` instance
            to interact with the database.
        gatekeeper (:obj:`Gatekeeper <teos.gatekeeper.Gatekeeper>`): a `Gatekeeper` instance in charge to control the
            user access and subscription expiry.
        block_processor (:obj:`BlockProcessor <teos.block_processor.BlockProcessor>`): a ``BlockProcessor`` instance to
            get block from bitcoind.
        responder (:obj:`Responder <teos.responder.Responder>`): a ``Responder`` instance.
        signing_key (:mod:`PrivateKey`): a private key used to sign accepted appointments.
        max_appointments (:obj:`int`): the maximum amount of appointments accepted by the ``Watcher`` at the same time.
        last_known_block (:obj:`str`): the last block known by the ``Watcher``.
        locator_cache (:obj:`LocatorCache`): a cache of locators for the last ``blocks_in_cache`` blocks.

    Raises:
        :obj:`InvalidKey <common.exceptions.InvalidKey>`: if teos sk cannot be loaded.

    """

    def __init__(self, db_manager, gatekeeper, block_processor, responder, sk_der, max_appointments, blocks_in_cache):
        self.appointments = dict()
        self.locator_uuid_map = dict()
        self.block_queue = Queue()
        self.db_manager = db_manager
        self.gatekeeper = gatekeeper
        self.block_processor = block_processor
        self.responder = responder
        self.max_appointments = max_appointments
        self.signing_key = Cryptographer.load_private_key_der(sk_der)
<<<<<<< HEAD
        self.last_known_block = db_manager.load_last_block_hash_watcher()
        self.locator_cache = LocatorCache(blocks_in_cache)
=======
        self.mutex = Lock()
>>>>>>> a324058a

    def awake(self):
        """Starts a new thread to monitor the blockchain for channel breaches"""

        watcher_thread = Thread(target=self.do_watch, daemon=True)
        watcher_thread.start()

        return watcher_thread

    def add_appointment(self, appointment, signature):
        """
        Adds a new appointment to the ``appointments`` dictionary if ``max_appointments`` has not been reached.

        ``add_appointment`` is the entry point of the ``Watcher``. Upon receiving a new appointment it will start
        monitoring the blockchain (``do_watch``) until ``appointments`` is empty.

        Once a breach is seen on the blockchain, the :obj:`Watcher` will decrypt the corresponding ``encrypted_blob``
        and pass the information to the :obj:`Responder <teos.responder.Responder>`.

        The tower may store multiple appointments with the same ``locator`` to avoid DoS attacks based on data
        rewriting. `locators`` should be derived from the ``dispute_txid``, but that task is performed by the user, and
        the tower has no way of verifying whether or not they have been properly derived. Therefore, appointments are
        identified by ``uuid`` and stored in ``appointments`` and ``locator_uuid_map``.

        Args:
            appointment (:obj:`ExtendedAppointment <teos.extended_appointment.ExtendedAppointment>`): the appointment to
                be added to the :obj:`Watcher`.
            signature (:obj:`str`): the user's appointment signature (hex-encoded).

        Returns:
            :obj:`dict`: The tower response as a dict, containing: locator, signature, available_slots and
            subscription_expiry.

        Raises:
            :obj:`AppointmentLimitReached`: If the tower cannot hold more appointments (cap reached).
            :obj:`AuthenticationFailure <teos.gatekeeper.AuthenticationFailure>`: If the user cannot be authenticated.
            :obj:`NotEnoughSlots <teos.gatekeeper.NotEnoughSlots>`: If the user does not have enough available slots,
            so the appointment is rejected.
        """

<<<<<<< HEAD
        if len(self.appointments) >= self.max_appointments:
            message = "Maximum appointments reached, appointment rejected"
            logger.info(message, locator=appointment.locator)
            raise AppointmentLimitReached(message)

        user_id = self.gatekeeper.authenticate_user(appointment.serialize(), signature)
        # The user_id needs to be added to the ExtendedAppointment once the former has been authenticated
        appointment.user_id = user_id

        # The uuids are generated as the RIPEMD160(locator||user_pubkey).
        # If an appointment is requested by the user the uuid can be recomputed and queried straightaway (no maps).
        uuid = hash_160("{}{}".format(appointment.locator, user_id))

        # If this is a copy of an appointment we've already reacted to, the new appointment is rejected.
        if uuid in self.responder.trackers:
            message = "Appointment already in Responder"
            logger.info(message)
            raise AppointmentAlreadyTriggered(message)

        # Add the appointment to the Gatekeeper
        available_slots = self.gatekeeper.add_update_appointment(user_id, uuid, appointment)

        # Appointments that were triggered in blocks held in the cache
        dispute_txid = self.locator_cache.get_txid(appointment.locator)
        if dispute_txid:
            try:
                penalty_txid, penalty_rawtx = self.check_breach(uuid, appointment, dispute_txid)
                receipt = self.responder.handle_breach(
                    uuid, appointment.locator, dispute_txid, penalty_txid, penalty_rawtx, user_id, self.last_known_block
                )

                # At this point the appointment is accepted but data is only kept if it goes through the Responder.
                # Otherwise it is dropped.
                if receipt.delivered:
                    self.db_manager.store_watcher_appointment(uuid, appointment.to_dict())
                    self.db_manager.create_append_locator_map(appointment.locator, uuid)
                    self.db_manager.create_triggered_appointment_flag(uuid)

            except (EncryptionError, InvalidTransactionFormat):
                # If data inside the encrypted blob is invalid, the appointment is accepted but the data is dropped.
                # (same as with data that bounces in the Responder). This reduces the appointment slot count so it
                # could be used to discourage user misbehaviour.
                pass

        # Regular appointments that have not been triggered (or, at least, not recently)
        else:
            self.appointments[uuid] = appointment.get_summary()

            if appointment.locator in self.locator_uuid_map:
                # If the uuid is already in the map it means this is an update.
                if uuid not in self.locator_uuid_map[appointment.locator]:
                    self.locator_uuid_map[appointment.locator].append(uuid)
            else:
                # Otherwise two users have sent an appointment with the same locator, so we need to store both.
                self.locator_uuid_map[appointment.locator] = [uuid]
=======
        # Lock to prevent race conditions.
        self.mutex.acquire()

        try:
            if len(self.appointments) < self.max_appointments:

                # The uuids are generated as the RIPMED160(locator||user_pubkey), that way the tower does not need to know
                # anything about the user from this point on (no need to store user_pk in the database).
                # If an appointment is requested by the user the uuid can be recomputed and queried straightaway (no maps).
                uuid = hash_160("{}{}".format(appointment.locator, user_pk))
                self.appointments[uuid] = {
                    "locator": appointment.locator,
                    "end_time": appointment.end_time,
                    "size": len(appointment.encrypted_blob.data),
                }

                if appointment.locator in self.locator_uuid_map:
                    # If the uuid is already in the map it means this is an update.
                    if uuid not in self.locator_uuid_map[appointment.locator]:
                        self.locator_uuid_map[appointment.locator].append(uuid)

                else:
                    self.locator_uuid_map[appointment.locator] = [uuid]

                self.db_manager.store_watcher_appointment(uuid, appointment.to_dict())
                self.db_manager.create_append_locator_map(appointment.locator, uuid)

                appointment_added = True
                signature = Cryptographer.sign(appointment.serialize(), self.signing_key)

                logger.info("New appointment accepted", locator=appointment.locator)

            else:
                appointment_added = False
                signature = None

                logger.info("Maximum appointments reached, appointment rejected", locator=appointment.locator)

        finally:
            # Unlock.
            self.mutex.release()

        return appointment_added, signature

    def pop_appointment(self, locator, user_pk):
        """
        Pops an appointment from the memory (``appointments`` and
        ``locator_uuid_map`` dictionaries) and deletes it from the appointments
        database.

        The ``Watcher``  will stop monitoring the blockchain (``do_watch``) for
        the appointment.

        Args:
            locator (:obj:`str`): a 16-byte hex string identifying the appointment.
            user_pk(:obj:`str`): the public key that identifies the user who
                request the deletion (33-bytes hex str).

        Returns:
            :obj:`tuple`: A tuple with the appointment summary and signaling if
                it has been deleted or not.
            The structure looks as follows:

            - ``(summary, signature)`` if the appointment was deleted.
            - ``(None, None)`` otherwise (e.g. appointment did not exist).
        """

        # Lock to prevent race conditions.
        self.mutex.acquire()

        try:
            # The uuids are generated as the RIPMED160(locator||user_pubkey), that way the tower does not need to know
            # anything about the user from this point on (no need to store user_pk in the database).
            # If an appointment is requested by the user the uuid can be recomputed and queried straightaway (no maps).
            uuid = hash_160("{}{}".format(locator, user_pk))
>>>>>>> a324058a

            appointment_summary = self.get_appointment_summary(uuid)

<<<<<<< HEAD
        try:
            signature = Cryptographer.sign(appointment.serialize(), self.signing_key)

        except (InvalidParameter, SignatureError):
            # This should never happen since data is sanitized, just in case to avoid a crash
            logger.error("Data couldn't be signed", appointment=appointment.to_dict())
            signature = None

        logger.info("New appointment accepted", locator=appointment.locator)

        return {
            "locator": appointment.locator,
            "start_block": self.last_known_block,
            "signature": signature,
            "available_slots": available_slots,
            "subscription_expiry": self.gatekeeper.registered_users[user_id].subscription_expiry,
        }
=======
            if appointment_summary:
                # Delete appointment as "completed".
                Cleaner.delete_completed_appointments([uuid], self.appointments, self.locator_uuid_map, self.db_manager)

                message = "delete appointment {}".format(locator)
                signature = Cryptographer.sign(message.encode(), self.signing_key)
                logger.info("Appointment deleted", locator=locator)

            else:
                signature = None
                logger.info("Deletion rejected", locator=locator)

        finally:
            # Unlock.
            self.mutex.release()

        return appointment_summary, signature
>>>>>>> a324058a

    def do_watch(self):
        """
        Monitors the blockchain for channel breaches.

        This is the main method of the :obj:`Watcher` and the one in charge to pass appointments to the
        :obj:`Responder <teos.responder.Responder>` upon detecting a breach.
        """

        # Distinguish fresh bootstraps from bootstraps from db
        if self.last_known_block is None:
            self.last_known_block = self.block_processor.get_best_block_hash()
            self.db_manager.store_last_block_hash_watcher(self.last_known_block)

        # Initialise the locator cache with the last ``cache_size`` blocks.
        self.locator_cache.init(self.last_known_block, self.block_processor)

        while True:
            block_hash = self.block_queue.get()
            block = self.block_processor.get_block(block_hash)
            logger.info("New block received", block_hash=block_hash, prev_block_hash=block.get("previousblockhash"))

            # If a reorg is detected, the cache is fixed to cover the last `cache_size` blocks of the new chain
            if self.last_known_block != block.get("previousblockhash"):
                self.locator_cache.fix(block_hash, self.block_processor)

<<<<<<< HEAD
            txids = block.get("tx")
            # Compute the locator for every transaction in the block and add them to the cache
            locator_txid_map = {compute_locator(txid): txid for txid in txids}
            self.locator_cache.update(block_hash, locator_txid_map)

            if len(self.appointments) > 0 and locator_txid_map:
                expired_appointments = self.gatekeeper.get_expired_appointments(block["height"])
                # Make sure we only try to delete what is on the Watcher (some appointments may have been triggered)
                expired_appointments = list(set(expired_appointments).intersection(self.appointments.keys()))

                # Keep track of the expired appointments before deleting them from memory
                appointments_to_delete_gatekeeper = {
                    uuid: self.appointments[uuid].get("user_id") for uuid in expired_appointments
                }

                Cleaner.delete_expired_appointments(
                    expired_appointments, self.appointments, self.locator_uuid_map, self.db_manager
                )

                valid_breaches, invalid_breaches = self.filter_breaches(self.get_breaches(locator_txid_map))
=======
                # Lock to prevent race conditions.
                self.mutex.acquire()
>>>>>>> a324058a

                try:
                    expired_appointments = [
                        uuid
                        for uuid, appointment_data in self.appointments.items()
                        if block["height"] > appointment_data.get("end_time") + self.expiry_delta
                    ]

                    Cleaner.delete_expired_appointments(
                        expired_appointments, self.appointments, self.locator_uuid_map, self.db_manager
                    )

<<<<<<< HEAD
                    receipt = self.responder.handle_breach(
                        uuid,
                        breach["locator"],
                        breach["dispute_txid"],
                        breach["penalty_txid"],
                        breach["penalty_rawtx"],
                        self.appointments[uuid].get("user_id"),
                        block_hash,
                    )

                    # FIXME: Only necessary because of the triggered appointment approach. Fix if it changes.

                    if receipt.delivered:
                        Cleaner.delete_appointment_from_memory(uuid, self.appointments, self.locator_uuid_map)
                        triggered_flags.append(uuid)
                    else:
                        appointments_to_delete.append(uuid)

                # Appointments are only flagged as triggered if they are delivered, otherwise they are just deleted.
                appointments_to_delete.extend(invalid_breaches)
                self.db_manager.batch_create_triggered_appointment_flag(triggered_flags)

                # Update the dictionary with the completed appointments
                appointments_to_delete_gatekeeper.update(
                    {uuid: self.appointments[uuid].get("user_id") for uuid in appointments_to_delete}
                )

                Cleaner.delete_completed_appointments(
                    appointments_to_delete, self.appointments, self.locator_uuid_map, self.db_manager
                )

                # Remove expired and completed appointments from the Gatekeeper
                Cleaner.delete_gatekeeper_appointments(self.gatekeeper, appointments_to_delete_gatekeeper)

                if len(self.appointments) != 0:
                    logger.info("No more pending appointments")
=======
                    valid_breaches, invalid_breaches = self.filter_valid_breaches(self.get_breaches(txids))

                    triggered_flags = []
                    appointments_to_delete = []

                    for uuid, breach in valid_breaches.items():
                        logger.info(
                            "Notifying responder and deleting appointment",
                            penalty_txid=breach["penalty_txid"],
                            locator=breach["locator"],
                            uuid=uuid,
                        )

                        receipt = self.responder.handle_breach(
                            uuid,
                            breach["locator"],
                            breach["dispute_txid"],
                            breach["penalty_txid"],
                            breach["penalty_rawtx"],
                            self.appointments[uuid].get("end_time"),
                            block_hash,
                        )

                        # FIXME: Only necessary because of the triggered appointment approach. Fix if it changes.

                        if receipt.delivered:
                            Cleaner.delete_appointment_from_memory(uuid, self.appointments, self.locator_uuid_map)
                            triggered_flags.append(uuid)
                        else:
                            appointments_to_delete.append(uuid)

                    # Appointments are only flagged as triggered if they are delivered, otherwise they are just deleted.
                    appointments_to_delete.extend(invalid_breaches)
                    self.db_manager.batch_create_triggered_appointment_flag(triggered_flags)

                    Cleaner.delete_completed_appointments(
                        appointments_to_delete, self.appointments, self.locator_uuid_map, self.db_manager
                    )

                    if len(self.appointments) != 0:
                        logger.info("No more pending appointments")

                finally:
                    # Unlock.
                    self.mutex.release()
>>>>>>> a324058a

            # Register the last processed block for the Watcher
            self.db_manager.store_last_block_hash_watcher(block_hash)
            self.last_known_block = block.get("hash")
            self.block_queue.task_done()

    def get_breaches(self, locator_txid_map):
        """
        Gets a dictionary of channel breaches given a map of locator:dispute_txid.

        Args:
            locator_txid_map (:obj:`dict`): the dictionary of locators (locator:txid) derived from a list of
                transaction ids.

        Returns:
            :obj:`dict`: A dictionary (``locator:txid``) with all the breaches found. An empty dictionary if none are
            found.
        """

        # Check is any of the tx_ids in the received block is an actual match
        intersection = set(self.locator_uuid_map.keys()).intersection(locator_txid_map.keys())
        breaches = {locator: locator_txid_map[locator] for locator in intersection}

        if len(breaches) > 0:
            logger.info("List of breaches", breaches=breaches)

        else:
            logger.info("No breaches found")

        return breaches

    def check_breach(self, uuid, appointment, dispute_txid):
        """
        Checks if a breach is valid. Valid breaches should decrypt to a valid transaction.

        Args:
            uuid (:obj:`str`): the uuid of the appointment that was triggered by the breach.
            appointment (:obj:`teos.extended_appointment.ExtendedAppointment`): the appointment data.
            dispute_txid (:obj:`str`): the id of the transaction that triggered the breach.

        Returns:
            :obj:`tuple`: A tuple containing the penalty txid and the raw penalty tx.

        Raises:
            :obj:`EncryptionError`: If the encrypted blob from the provided appointment cannot be decrypted with the
            key derived from the breach transaction id.
            :obj:`InvalidTransactionFormat`: If the decrypted data does not have a valid transaction format.
        """

        try:
            penalty_rawtx = Cryptographer.decrypt(appointment.encrypted_blob, dispute_txid)
            penalty_tx = self.block_processor.decode_raw_transaction(penalty_rawtx)

        except EncryptionError as e:
            logger.info("Transaction cannot be decrypted", uuid=uuid)
            raise e

        except InvalidTransactionFormat as e:
            logger.info("The breach contained an invalid transaction", uuid=uuid)
            raise e

        logger.info(
            "Breach found for locator", locator=appointment.locator, uuid=uuid, penalty_txid=penalty_tx.get("txid")
        )

        return penalty_tx.get("txid"), penalty_rawtx

    def filter_breaches(self, breaches):
        """
        Filters the valid from the invalid channel breaches.

        The :obj:`Watcher` cannot know if an ``encrypted_blob`` contains a valid transaction until a breach is seen.
        Blobs that contain arbitrary data are dropped and not sent to the :obj:`Responder <teos.responder.Responder>`.

        Args:
            breaches (:obj:`dict`): a dictionary containing channel breaches (``locator:txid``).

        Returns:
            :obj:`tuple`: A dictionary and a list. The former contains the valid breaches, while the latter contain the
            invalid ones.

            The valid breaches dictionary has the following structure:

            ``{locator, dispute_txid, penalty_txid, penalty_rawtx}``
        """

        valid_breaches = {}
        invalid_breaches = []

        # A cache of the already decrypted blobs so replicate decryption can be avoided
        decrypted_blobs = {}

        for locator, dispute_txid in breaches.items():
            for uuid in self.locator_uuid_map[locator]:
                appointment = ExtendedAppointment.from_dict(self.db_manager.load_watcher_appointment(uuid))

                if appointment.encrypted_blob in decrypted_blobs:
                    penalty_txid, penalty_rawtx = decrypted_blobs[appointment.encrypted_blob]
                    valid_breaches[uuid] = {
                        "locator": appointment.locator,
                        "dispute_txid": dispute_txid,
                        "penalty_txid": penalty_txid,
                        "penalty_rawtx": penalty_rawtx,
                    }

                else:
                    try:
                        penalty_txid, penalty_rawtx = self.check_breach(uuid, appointment, dispute_txid)
                        valid_breaches[uuid] = {
                            "locator": appointment.locator,
                            "dispute_txid": dispute_txid,
                            "penalty_txid": penalty_txid,
                            "penalty_rawtx": penalty_rawtx,
                        }
                        decrypted_blobs[appointment.encrypted_blob] = (penalty_txid, penalty_rawtx)

                    except (EncryptionError, InvalidTransactionFormat):
                        invalid_breaches.append(uuid)

        return valid_breaches, invalid_breaches<|MERGE_RESOLUTION|>--- conflicted
+++ resolved
@@ -1,11 +1,7 @@
 from queue import Queue
-<<<<<<< HEAD
-from threading import Thread
+from threading import Thread, Lock
 from collections import OrderedDict
 from readerwriterlock import rwlock
-=======
-from threading import Thread, Lock
->>>>>>> a324058a
 
 from common.logger import Logger
 from common.tools import compute_locator
@@ -220,12 +216,8 @@
         self.responder = responder
         self.max_appointments = max_appointments
         self.signing_key = Cryptographer.load_private_key_der(sk_der)
-<<<<<<< HEAD
         self.last_known_block = db_manager.load_last_block_hash_watcher()
         self.locator_cache = LocatorCache(blocks_in_cache)
-=======
-        self.mutex = Lock()
->>>>>>> a324058a
 
     def awake(self):
         """Starts a new thread to monitor the blockchain for channel breaches"""
@@ -266,7 +258,6 @@
             so the appointment is rejected.
         """
 
-<<<<<<< HEAD
         if len(self.appointments) >= self.max_appointments:
             message = "Maximum appointments reached, appointment rejected"
             logger.info(message, locator=appointment.locator)
@@ -322,87 +313,10 @@
             else:
                 # Otherwise two users have sent an appointment with the same locator, so we need to store both.
                 self.locator_uuid_map[appointment.locator] = [uuid]
-=======
-        # Lock to prevent race conditions.
-        self.mutex.acquire()
-
-        try:
-            if len(self.appointments) < self.max_appointments:
-
-                # The uuids are generated as the RIPMED160(locator||user_pubkey), that way the tower does not need to know
-                # anything about the user from this point on (no need to store user_pk in the database).
-                # If an appointment is requested by the user the uuid can be recomputed and queried straightaway (no maps).
-                uuid = hash_160("{}{}".format(appointment.locator, user_pk))
-                self.appointments[uuid] = {
-                    "locator": appointment.locator,
-                    "end_time": appointment.end_time,
-                    "size": len(appointment.encrypted_blob.data),
-                }
-
-                if appointment.locator in self.locator_uuid_map:
-                    # If the uuid is already in the map it means this is an update.
-                    if uuid not in self.locator_uuid_map[appointment.locator]:
-                        self.locator_uuid_map[appointment.locator].append(uuid)
-
-                else:
-                    self.locator_uuid_map[appointment.locator] = [uuid]
-
-                self.db_manager.store_watcher_appointment(uuid, appointment.to_dict())
-                self.db_manager.create_append_locator_map(appointment.locator, uuid)
-
-                appointment_added = True
-                signature = Cryptographer.sign(appointment.serialize(), self.signing_key)
-
-                logger.info("New appointment accepted", locator=appointment.locator)
-
-            else:
-                appointment_added = False
-                signature = None
-
-                logger.info("Maximum appointments reached, appointment rejected", locator=appointment.locator)
-
-        finally:
-            # Unlock.
-            self.mutex.release()
-
-        return appointment_added, signature
-
-    def pop_appointment(self, locator, user_pk):
-        """
-        Pops an appointment from the memory (``appointments`` and
-        ``locator_uuid_map`` dictionaries) and deletes it from the appointments
-        database.
-
-        The ``Watcher``  will stop monitoring the blockchain (``do_watch``) for
-        the appointment.
-
-        Args:
-            locator (:obj:`str`): a 16-byte hex string identifying the appointment.
-            user_pk(:obj:`str`): the public key that identifies the user who
-                request the deletion (33-bytes hex str).
-
-        Returns:
-            :obj:`tuple`: A tuple with the appointment summary and signaling if
-                it has been deleted or not.
-            The structure looks as follows:
-
-            - ``(summary, signature)`` if the appointment was deleted.
-            - ``(None, None)`` otherwise (e.g. appointment did not exist).
-        """
-
-        # Lock to prevent race conditions.
-        self.mutex.acquire()
-
-        try:
-            # The uuids are generated as the RIPMED160(locator||user_pubkey), that way the tower does not need to know
-            # anything about the user from this point on (no need to store user_pk in the database).
-            # If an appointment is requested by the user the uuid can be recomputed and queried straightaway (no maps).
-            uuid = hash_160("{}{}".format(locator, user_pk))
->>>>>>> a324058a
-
-            appointment_summary = self.get_appointment_summary(uuid)
-
-<<<<<<< HEAD
+
+            self.db_manager.store_watcher_appointment(uuid, appointment.to_dict())
+            self.db_manager.create_append_locator_map(appointment.locator, uuid)
+
         try:
             signature = Cryptographer.sign(appointment.serialize(), self.signing_key)
 
@@ -420,25 +334,47 @@
             "available_slots": available_slots,
             "subscription_expiry": self.gatekeeper.registered_users[user_id].subscription_expiry,
         }
-=======
-            if appointment_summary:
-                # Delete appointment as "completed".
-                Cleaner.delete_completed_appointments([uuid], self.appointments, self.locator_uuid_map, self.db_manager)
-
-                message = "delete appointment {}".format(locator)
-                signature = Cryptographer.sign(message.encode(), self.signing_key)
-                logger.info("Appointment deleted", locator=locator)
-
-            else:
-                signature = None
-                logger.info("Deletion rejected", locator=locator)
-
-        finally:
-            # Unlock.
-            self.mutex.release()
-
-        return appointment_summary, signature
->>>>>>> a324058a
+
+    def pop_appointment(self, locator, user_pk):
+        """
+        Pops an appointment from the memory (``appointments`` and
+        ``locator_uuid_map`` dictionaries) and deletes it from the appointments
+        database.
+
+        The ``Watcher``  will stop monitoring the blockchain (``do_watch``) for
+        the appointment.
+
+        Args:
+            locator (:obj:`str`): a 16-byte hex string identifying the appointment.
+            user_pk(:obj:`str`): the public key that identifies the user who
+                request the deletion (33-bytes hex str).
+
+        Returns:
+            :obj:`tuple`: A tuple with the appointment summary and signaling if
+                it has been deleted or not.
+            The structure looks as follows:
+            - ``(summary, signature)`` if the appointment was deleted.
+            - ``(None, None)`` otherwise (e.g. appointment did not exist).
+        """
+
+        # The uuids are generated as the RIPEMD160(locator||user_pubkey), that way the tower does not need to know
+        # anything about the user from this point on (no need to store user_pk in the database).
+        # If an appointment is requested by the user the uuid can be recomputed and queried straightaway (no maps).
+        uuid = hash_160("{}{}".format(locator, user_pk))
+
+        if uuid in self.appointments:
+            # Delete appointment as "completed".
+            Cleaner.delete_completed_appointments([uuid], self.appointments, self.locator_uuid_map, self.db_manager)
+
+            message = "delete appointment {}".format(locator)
+            signature = Cryptographer.sign(message.encode(), self.signing_key)
+            logger.info("Appointment deleted", locator=locator)
+
+        else:
+            signature = None
+            logger.info("Deletion rejected", locator=locator)
+
+        return signature
 
     def do_watch(self):
         """
@@ -465,7 +401,6 @@
             if self.last_known_block != block.get("previousblockhash"):
                 self.locator_cache.fix(block_hash, self.block_processor)
 
-<<<<<<< HEAD
             txids = block.get("tx")
             # Compute the locator for every transaction in the block and add them to the cache
             locator_txid_map = {compute_locator(txid): txid for txid in txids}
@@ -486,23 +421,18 @@
                 )
 
                 valid_breaches, invalid_breaches = self.filter_breaches(self.get_breaches(locator_txid_map))
-=======
-                # Lock to prevent race conditions.
-                self.mutex.acquire()
->>>>>>> a324058a
-
-                try:
-                    expired_appointments = [
-                        uuid
-                        for uuid, appointment_data in self.appointments.items()
-                        if block["height"] > appointment_data.get("end_time") + self.expiry_delta
-                    ]
-
-                    Cleaner.delete_expired_appointments(
-                        expired_appointments, self.appointments, self.locator_uuid_map, self.db_manager
+
+                triggered_flags = []
+                appointments_to_delete = []
+
+                for uuid, breach in valid_breaches.items():
+                    logger.info(
+                        "Notifying responder and deleting appointment",
+                        penalty_txid=breach["penalty_txid"],
+                        locator=breach["locator"],
+                        uuid=uuid,
                     )
 
-<<<<<<< HEAD
                     receipt = self.responder.handle_breach(
                         uuid,
                         breach["locator"],
@@ -539,53 +469,6 @@
 
                 if len(self.appointments) != 0:
                     logger.info("No more pending appointments")
-=======
-                    valid_breaches, invalid_breaches = self.filter_valid_breaches(self.get_breaches(txids))
-
-                    triggered_flags = []
-                    appointments_to_delete = []
-
-                    for uuid, breach in valid_breaches.items():
-                        logger.info(
-                            "Notifying responder and deleting appointment",
-                            penalty_txid=breach["penalty_txid"],
-                            locator=breach["locator"],
-                            uuid=uuid,
-                        )
-
-                        receipt = self.responder.handle_breach(
-                            uuid,
-                            breach["locator"],
-                            breach["dispute_txid"],
-                            breach["penalty_txid"],
-                            breach["penalty_rawtx"],
-                            self.appointments[uuid].get("end_time"),
-                            block_hash,
-                        )
-
-                        # FIXME: Only necessary because of the triggered appointment approach. Fix if it changes.
-
-                        if receipt.delivered:
-                            Cleaner.delete_appointment_from_memory(uuid, self.appointments, self.locator_uuid_map)
-                            triggered_flags.append(uuid)
-                        else:
-                            appointments_to_delete.append(uuid)
-
-                    # Appointments are only flagged as triggered if they are delivered, otherwise they are just deleted.
-                    appointments_to_delete.extend(invalid_breaches)
-                    self.db_manager.batch_create_triggered_appointment_flag(triggered_flags)
-
-                    Cleaner.delete_completed_appointments(
-                        appointments_to_delete, self.appointments, self.locator_uuid_map, self.db_manager
-                    )
-
-                    if len(self.appointments) != 0:
-                        logger.info("No more pending appointments")
-
-                finally:
-                    # Unlock.
-                    self.mutex.release()
->>>>>>> a324058a
 
             # Register the last processed block for the Watcher
             self.db_manager.store_last_block_hash_watcher(block_hash)
