import json
import pytest
import random
import requests
from time import sleep
from shutil import rmtree
from threading import Thread
from hashlib import sha256
from binascii import hexlify, unhexlify

from cryptography.hazmat.backends import default_backend
from cryptography.hazmat.primitives import hashes
from cryptography.hazmat.primitives.asymmetric import ec
from cryptography.hazmat.primitives import serialization

from apps.cli.blob import Blob
from pisa.responder import Job
from pisa.tools import bitcoin_cli
from pisa.db_manager import DBManager
from pisa.appointment import Appointment
from test.simulator.utils import sha256d
from test.simulator.transaction import TX
from test.simulator.bitcoind_sim import run_simulator, HOST, PORT


@pytest.fixture(scope="session")
def run_bitcoind():
    bitcoind_thread = Thread(target=run_simulator, kwargs={"mode": "event"})
    bitcoind_thread.daemon = True
    bitcoind_thread.start()

    # It takes a little bit of time to start the API (otherwise the requests are sent too early and they fail)
    sleep(0.1)


@pytest.fixture(scope="session", autouse=True)
def prng_seed():
    random.seed(0)


<<<<<<< HEAD
@pytest.fixture(scope="module")
def generate_keypair():
    client_sk = ec.generate_private_key(ec.SECP256K1, default_backend())
    client_pk = (
        client_sk.public_key()
        .public_bytes(encoding=serialization.Encoding.PEM, format=serialization.PublicFormat.SubjectPublicKeyInfo)
        .decode("utf-8")
    )

    return client_sk, client_pk


@pytest.fixture(scope="module")
=======
@pytest.fixture(scope="session")
>>>>>>> 5e9211d5
def db_manager():
    manager = DBManager("test_db")
    yield manager

    manager.db.close()
    rmtree("test_db")


def get_random_value_hex(nbytes):
    pseudo_random_value = random.getrandbits(8 * nbytes)
    prv_hex = "{:x}".format(pseudo_random_value)
    return prv_hex.zfill(2 * nbytes)


def generate_block():
    requests.post(url="http://{}:{}/generate".format(HOST, PORT), timeout=5)
    sleep(0.5)


def generate_blocks(n):
    for _ in range(n):
        generate_block()


<<<<<<< HEAD
def sign_appointment(sk, appointment):
    data = json.dumps(appointment, sort_keys=True, separators=(",", ":")).encode("utf-8")
    return hexlify(sk.sign(data, ec.ECDSA(hashes.SHA256()))).decode("utf-8")


def generate_dummy_appointment_data(start_time_offset=5, end_time_offset=30):
    current_height = bitcoin_cli().getblockcount()
=======
def generate_dummy_appointment_data(real_height=True, start_time_offset=5, end_time_offset=30):
    if real_height:
        current_height = bitcoin_cli().getblockcount()

    else:
        current_height = 10
>>>>>>> 5e9211d5

    dispute_tx = TX.create_dummy_transaction()
    dispute_txid = sha256d(dispute_tx)
    justice_tx = TX.create_dummy_transaction(dispute_txid)

    dummy_appointment_data = {
        "tx": justice_tx,
        "tx_id": dispute_txid,
        "start_time": current_height + start_time_offset,
        "end_time": current_height + end_time_offset,
        "dispute_delta": 20,
    }

    cipher = "AES-GCM-128"
    hash_function = "SHA256"

    # dummy keys for this test
    client_sk = ec.generate_private_key(ec.SECP256K1, default_backend())
    client_pk = (
        client_sk.public_key()
        .public_bytes(encoding=serialization.Encoding.PEM, format=serialization.PublicFormat.SubjectPublicKeyInfo)
        .decode("utf-8")
    )

    locator = sha256(unhexlify(dispute_txid)).hexdigest()
    blob = Blob(dummy_appointment_data.get("tx"), cipher, hash_function)

    encrypted_blob = blob.encrypt((dummy_appointment_data.get("tx_id")))

    appointment_data = {
        "locator": locator,
        "start_time": dummy_appointment_data.get("start_time"),
        "end_time": dummy_appointment_data.get("end_time"),
        "dispute_delta": dummy_appointment_data.get("dispute_delta"),
        "encrypted_blob": encrypted_blob,
        "cipher": cipher,
        "hash_function": hash_function,
        "triggered": False,
    }

    signature = sign_appointment(client_sk, appointment_data)

    data = {"appointment": appointment_data, "signature": signature, "public_key": client_pk}

    return data, dispute_tx


def generate_dummy_appointment(real_height=True, start_time_offset=5, end_time_offset=30):
    appointment_data, dispute_tx = generate_dummy_appointment_data(
        real_height=real_height, start_time_offset=start_time_offset, end_time_offset=end_time_offset
    )

    return Appointment.from_dict(appointment_data["appointment"]), dispute_tx


def generate_dummy_job():
    dispute_txid = get_random_value_hex(32)
    justice_txid = get_random_value_hex(32)
    justice_rawtx = get_random_value_hex(100)

    job_data = dict(
        dispute_txid=dispute_txid, justice_txid=justice_txid, justice_rawtx=justice_rawtx, appointment_end=100
    )

    return Job.from_dict(job_data)<|MERGE_RESOLUTION|>--- conflicted
+++ resolved
@@ -38,7 +38,6 @@
     random.seed(0)
 
 
-<<<<<<< HEAD
 @pytest.fixture(scope="module")
 def generate_keypair():
     client_sk = ec.generate_private_key(ec.SECP256K1, default_backend())
@@ -51,10 +50,7 @@
     return client_sk, client_pk
 
 
-@pytest.fixture(scope="module")
-=======
 @pytest.fixture(scope="session")
->>>>>>> 5e9211d5
 def db_manager():
     manager = DBManager("test_db")
     yield manager
@@ -79,22 +75,17 @@
         generate_block()
 
 
-<<<<<<< HEAD
 def sign_appointment(sk, appointment):
     data = json.dumps(appointment, sort_keys=True, separators=(",", ":")).encode("utf-8")
     return hexlify(sk.sign(data, ec.ECDSA(hashes.SHA256()))).decode("utf-8")
 
 
-def generate_dummy_appointment_data(start_time_offset=5, end_time_offset=30):
-    current_height = bitcoin_cli().getblockcount()
-=======
 def generate_dummy_appointment_data(real_height=True, start_time_offset=5, end_time_offset=30):
     if real_height:
         current_height = bitcoin_cli().getblockcount()
 
     else:
         current_height = 10
->>>>>>> 5e9211d5
 
     dispute_tx = TX.create_dummy_transaction()
     dispute_txid = sha256d(dispute_tx)
@@ -132,7 +123,6 @@
         "encrypted_blob": encrypted_blob,
         "cipher": cipher,
         "hash_function": hash_function,
-        "triggered": False,
     }
 
     signature = sign_appointment(client_sk, appointment_data)
